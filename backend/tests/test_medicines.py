--- conflicted
+++ resolved
@@ -8,13 +8,9 @@
 from src.core.config import settings
 from src.models.doctor import Doctor
 from src.models.appointment import Appointment
-<<<<<<< HEAD
-from datetime import date, time
-import io
-=======
 from src.models.medicine import Medicine
 from datetime import date, time, timedelta
->>>>>>> 75537afb
+import io
 
 class TestMedicines:
 
@@ -221,7 +217,6 @@
             "user_id": user_id,
             "doctor_id": doctor_id
         }
-<<<<<<< HEAD
         
         create_response = client.post("/api/v1/medicines/", json=medicine_data)
         assert create_response.status_code in [200, 201]
@@ -357,9 +352,23 @@
         assert transcription["dosage"] == "100mg"
         assert transcription["frequency"] is None
         assert "Partial information" in transcription["notes"]
-=======
+
+    def test_create_medicine_without_appointment(self, client, test_db):
+        user, session_token = self.create_authenticated_session(client, test_db)
+        user_id = user.id
+        doctor_id = self.create_doctor(test_db)
+        medicine_data = {
+            "name": "Aspirin",
+            "dosage": "100mg",
+            "frequency": "Twice a day",
+            "start_date": "2025-07-01",
+            "end_date": "2025-07-10",
+            "notes": "Take with water",
+            "user_id": user_id,
+            "doctor_id": doctor_id
+        }
         response = client.post("/api/v1/medicines/", json=medicine_data)
-        assert response.status_code == 200 or response.status_code == 201
+        assert response.status_code in [200, 201]
         medicine = response.json()
         assert medicine["name"] == medicine_data["name"]
         assert medicine["doctor_id"] == doctor_id
@@ -368,71 +377,58 @@
 
     def test_medicine_reminder_creation(self, client, test_db):
         """Test that reminders are created for medicines based on frequency"""
-        from datetime import timedelta
-        
         user, session_token = self.create_authenticated_session(client, test_db)
         user_id = user.id
         doctor_id = self.create_doctor(test_db)
         
         # Test different frequencies
         test_cases = [
-            ("once daily", 1),  # Should create 1 reminder per day
-            ("twice daily", 2),  # Should create 2 reminders per day
-            ("three times daily", 3),  # Should create 3 reminders per day
+            ("once daily", 1),
+            ("twice daily", 2),
+            ("three times daily", 3),
         ]
         
         for frequency, expected_per_day in test_cases:
-            # Create medicine with specific frequency
             medicine_data = {
                 "name": f"Test Medicine ({frequency})",
                 "dosage": "1 tablet",
                 "frequency": frequency,
-                "start_date": "2025-08-10",  # Future date
-                "end_date": "2025-08-12",    # 3 days
+                "start_date": "2025-08-10",
+                "end_date": "2025-08-12",
                 "notes": f"Test medicine for {frequency}",
                 "user_id": user_id,
                 "doctor_id": doctor_id
             }
             
             response = client.post("/api/v1/medicines/", json=medicine_data)
-            assert response.status_code == 200 or response.status_code == 201
+            assert response.status_code in [200, 201]
             medicine = response.json()
             medicine_id = medicine["id"]
             medicine_obj = test_db.query(Medicine).filter_by(id=medicine_id).first()
             
-            # Create reminders for this medicine
             reminders = ReminderService.auto_create_medicine_reminders(test_db, medicine_obj)
             
-            # Check that reminders were created
-            # For 3 days with the given frequency, we should have approximately:
-            # expected_per_day * 3 days = total expected reminders
-            expected_total = expected_per_day * 3
-            
-            assert len(reminders) >= 1, f"At least one reminder should be created for {frequency}"
-            
-            # Verify reminders in database
+            assert len(reminders) >= 1
+            
             db_reminders = test_db.query(Reminder).filter_by(
                 user_id=user_id, 
                 related_id=medicine_id
             ).all()
             
-            assert len(db_reminders) >= 1, f"Reminders should be saved in database for {frequency}"
-            
-            # Check reminder properties
+            assert len(db_reminders) >= 1
+            
             for reminder in db_reminders:
                 assert reminder.user_id == user_id
                 assert reminder.related_id == medicine_id
                 assert "medicine" in reminder.title.lower()
                 assert reminder.scheduled_time is not None
-            
-            # print(f"✅ {frequency}: Created {len(reminders)} reminders (expected ~{expected_total})")
 
     def test_medicine_genai_reminder_times(self, client, test_db):
         """Test that reminders are created at the correct times for a realistic, complex frequency using GenAI parsing."""
         user, session_token = self.create_authenticated_session(client, test_db)
         user_id = user.id
         doctor_id = self.create_doctor(test_db)
-        # Use a realistic, complex frequency to force GenAI
+
         start = date.today()
         end = start + timedelta(days=3)
         medicine_data = {
@@ -446,26 +442,24 @@
             "doctor_id": doctor_id
         }
         response = client.post("/api/v1/medicines/", json=medicine_data)
-        assert response.status_code == 200 or response.status_code == 201
+        assert response.status_code in [200, 201]
         medicine = response.json()
         medicine_id = medicine["id"]
 
-        # Check reminders in DB for correct times (as expected from GenAI parsing)
         reminders = test_db.query(Reminder).filter_by(user_id=user_id, related_id=medicine_id).all()
-        expected_days = (end - start).days  # 3 days
-        expected_times_per_day = 2  # morning and night
+        expected_days = (end - start).days
+        expected_times_per_day = 2
         expected_total_reminders = expected_days * expected_times_per_day
-        assert len(reminders) == expected_total_reminders, f"Expected {expected_total_reminders} reminders, got {len(reminders)}"
-        # Check that reminders have the expected times (9:30 and 21:00)
+        assert len(reminders) == expected_total_reminders
+        
         expected_times = [(9, 30), (21, 30)]
         reminder_times = [(r.scheduled_time.hour, r.scheduled_time.minute) for r in reminders]
         for day_offset in range(expected_days):
             for hour, minute in expected_times:
-                assert (hour, minute) in reminder_times, f"Missing reminder for {hour}:{minute:02d}"
-        # Verify all reminders have correct properties
+                assert (hour, minute) in reminder_times
+        
         for reminder in reminders:
             assert reminder.user_id == user_id
             assert reminder.related_id == medicine_id
             assert "medicine" in reminder.title.lower()
-            assert reminder.scheduled_time is not None
->>>>>>> 75537afb
+            assert reminder.scheduled_time is not None