import React, { useRef, useState } from "react";
import { Card, CardHeader, CardTitle, CardContent } from "@/components/ui/card";
import { Button } from "@/components/ui/button";
import {
  Trash2,
  FileText,
  Eye,
  Upload,
  Pencil,
  Search,
  ArrowLeft,
} from "lucide-react";
import { ScrollArea } from "@/components/ui/scroll-area";
import { Input } from "@/components/ui/input";
import {
  Dialog,
  DialogTrigger,
  DialogContent,
  DialogHeader,
  DialogTitle,
  DialogFooter,
} from "@/components/ui/dialog";
import { useNavigate } from "react-router-dom";
<<<<<<< HEAD
import * as yup from "yup";
=======
>>>>>>> 32434ead

interface Document {
  id: number;
  name: string;
  type: string;
  date: string;
  fileUrl: string;
}

const uploadSchema = yup.object().shape({
  name: yup.string().required("Document name is required"),
  file: yup.mixed().required("Please select a file"),
});

const DataVault: React.FC = () => {
  const [documents, setDocuments] = useState<Document[]>([]);
  const [editingId, setEditingId] = useState<number | null>(null);
  const [dialogOpen, setDialogOpen] = useState(false);
  const [uploadFile, setUploadFile] = useState<File | null>(null);
  const [uploadName, setUploadName] = useState("");
  const [uploadErrors, setUploadErrors] = useState<{
    name?: string;
    file?: string;
  }>({});
  const [searchTerm, setSearchTerm] = useState("");
  const reuploadRefs = useRef<Record<number, HTMLInputElement | null>>({});
  const navigate = useNavigate();
  


  const handleDelete = (id: number) => {
    setDocuments((prev) => prev.filter((doc) => doc.id !== id));
  };

  const handleReupload = (
    e: React.ChangeEvent<HTMLInputElement>,
    id: number
  ) => {
    const file = e.target.files?.[0];
    if (!file) return;
    const fileUrl = URL.createObjectURL(file);
    setDocuments((prev) =>
      prev.map((doc) =>
        doc.id === id
          ? { ...doc, name: file.name, type: file.type, fileUrl }
          : doc
      )
    );
    e.target.value = "";
  };

  const handleRename = (id: number, newName: string) => {
    setDocuments((prev) =>
      prev.map((doc) => (doc.id === id ? { ...doc, name: newName } : doc))
    );
    setEditingId(null);
  };

  const handleAddDocument = async () => {
    try {
      await uploadSchema.validate(
        { name: uploadName, file: uploadFile },
        { abortEarly: false }
      );
      if (!uploadFile) return;
      const newDoc: Document = {
        id: Date.now(),
        name: uploadName,
        type: uploadFile.type || "Unknown",
        date: new Date().toLocaleDateString(),
        fileUrl: URL.createObjectURL(uploadFile),
      };
      setDocuments((prev) => [...prev, newDoc]);
      setUploadFile(null);
      setUploadName("");
      setDialogOpen(false);
      setUploadErrors({});
    } catch (err: any) {
      if (err.inner) {
        const fieldErrors: { name?: string; file?: string } = {};
        err.inner.forEach((e: any) => {
          if (e.path) fieldErrors[e.path as "name" | "file"] = e.message;
        });
        setUploadErrors(fieldErrors);
      }
    }
  };

  const filteredDocuments = documents.filter(
    (doc) =>
      doc.name.toLowerCase().includes(searchTerm.toLowerCase()) ||
      doc.type.toLowerCase().includes(searchTerm.toLowerCase()) ||
      doc.date.toLowerCase().includes(searchTerm.toLowerCase())
  );

<<<<<<< HEAD
  const renderDocumentList = (docs: Document[]) => (
    <div className="space-y-4">
      {docs.length === 0 ? (
        <div className="text-center py-8 text-muted-foreground">
          <p>No documents found.</p>
        </div>
      ) : (
        docs.map((doc) => (
          <Card key={doc.id} className="p-4">
            <div className="flex justify-between items-start">
              <div className="flex items-center space-x-3">
                <FileText className="h-6 w-6 text-primary" />
                <div>
                  {editingId === doc.id ? (
                    <Input
                      defaultValue={doc.name}
                      onBlur={(e) => handleRename(doc.id, e.target.value)}
                      onKeyDown={(e) => {
                        if (e.key === "Enter")
                          handleRename(
                            doc.id,
                            (e.target as HTMLInputElement).value
                          );
                      }}
                      autoFocus
                      className="text-base w-48"
                    />
                  ) : (
                    <p className="font-semibold text-lg">{doc.name}</p>
                  )}
                  <p className="text-sm text-muted-foreground">{doc.type}</p>
                  <p className="text-xs text-muted-foreground">{doc.date}</p>
                </div>
              </div>
              <div className="flex space-x-2">
                <Button
                  variant="ghost"
                  size="icon"
                  onClick={() => window.open(doc.fileUrl, "_blank")}
                >
                  <Eye size={16} />
                </Button>
                <Button
                  variant="ghost"
                  size="icon"
                  onClick={() => setEditingId(doc.id)}
                >
                  <Pencil size={16} />
                </Button>
                <Button
                  variant="ghost"
                  size="icon"
                  onClick={() => reuploadRefs.current[doc.id]?.click()}
                >
                  <Upload size={16} />
                </Button>
                <input
                  type="file"
                  onChange={(e) => handleReupload(e, doc.id)}
                  className="hidden"
                />
                <Button
                  variant="destructive"
                  size="icon"
                  onClick={() => handleDelete(doc.id)}
                >
                  <Trash2 size={16} />
                </Button>
              </div>
            </div>
          </Card>
        ))
      )}
    </div>
  );

  return (
    <div className="h-[calc(100dvh-110px)] flex flex-col space-y-6 overflow-hidden">
      <div className="flex justify-between items-center">
        <h2 className="text-2xl font-semibold flex items-center">
          <Button
            variant="ghost"
            size="sm"
            onClick={() => navigate("/home")}
            className="mr-4"
          >
            <ArrowLeft size={20} />
=======
  const navigate = useNavigate();

  return (
    <div className="h-[calc(100dvh-110px)] flex flex-col space-y-6 overflow-hidden">
      <div className="flex justify-between items-end">
        <div>
          <h2 className="text-2xl font-semibold">
            <Button variant="ghost" size="sm" onClick={() => navigate("/home")} className="mr-4">
              <ArrowLeft size={20} />
            </Button>
            Data Vault
          </h2>
        </div>
        <Dialog open={dialogOpen} onOpenChange={setDialogOpen}>
          <Button variant="outline" onClick={() => setDialogOpen(true)}>
            <Upload className="mr-2 h-4 w-4" /> Add Document
>>>>>>> 32434ead
          </Button>
          Data Vault
        </h2>
        <Dialog open={dialogOpen} onOpenChange={setDialogOpen}>
          <DialogTrigger asChild>
            <Button variant="outline" size="sm">
              <Upload className="mr-2 h-4 w-4" /> Add Document
            </Button>
          </DialogTrigger>
          <DialogContent>
            <DialogHeader>
              <DialogTitle>Add New Document</DialogTitle>
            </DialogHeader>
            <div className="grid gap-4 py-4">
              <div>
                <Input
                  placeholder="Document Name"
                  value={uploadName}
                  onChange={(e) => {
                    setUploadName(e.target.value);
                    setUploadErrors((prev) => ({ ...prev, name: "" }));
                  }}
                />
                {uploadErrors.name && (
                  <p className="text-red-500 text-xs mt-1">
                    {uploadErrors.name}
                  </p>
                )}
              </div>
              <div>
                <Input
                  type="file"
                  onChange={(e) => {
                    setUploadFile(e.target.files?.[0] || null);
                    setUploadErrors((prev) => ({ ...prev, file: "" }));
                  }}
                />
                {uploadErrors.file && (
                  <p className="text-red-500 text-xs mt-1">
                    {uploadErrors.file}
                  </p>
                )}
              </div>
            </div>
            <DialogFooter>
              <Button variant="outline" onClick={() => setDialogOpen(false)}>
                Cancel
              </Button>
              <Button onClick={handleAddDocument}>Upload</Button>
            </DialogFooter>
          </DialogContent>
        </Dialog>
      </div>

      <div className="relative">
        <Search
          className="absolute left-3 top-1/2 transform -translate-y-1/2 text-muted-foreground"
          size={16}
        />
        <Input
          placeholder="Search documents..."
          value={searchTerm}
          onChange={(e) => setSearchTerm(e.target.value)}
          className="pl-10"
        />
      </div>

<<<<<<< HEAD
      <Card className="flex-1 bg-transparent">
        <CardHeader>
          <CardTitle>Documents ({filteredDocuments.length})</CardTitle>
        </CardHeader>
        <CardContent className="flex-1 overflow-hidden">
          <ScrollArea className="h-full pr-4">
            {renderDocumentList(filteredDocuments)}
          </ScrollArea>
        </CardContent>
      </Card>
=======
      <ScrollArea className="flex-1 pr-4">
        {filteredDocuments.length === 0 ? (
          <div className="text-center py-10 text-muted-foreground">
            No documents found.
          </div>
        ) : (
          <div className="grid gap-4 grid-cols-1">
            {filteredDocuments.map((doc) => (
              <Card key={doc.id}>
                <div className="flex justify-between items-start">
                  <CardHeader className="flex w-[90%] space-x-2">
                    <FileText className="h-6 w-6 text-primary mt-1" />
                    <CardTitle className="space-y-1">
                      {editingId === doc.id ? (
                        <Input
                          defaultValue={doc.name}
                          onBlur={(e) => handleRename(doc.id, e.target.value)}
                          onKeyDown={(e) => {
                            if (e.key === "Enter") {
                              handleRename(
                                doc.id,
                                (e.target as HTMLInputElement).value
                              );
                            }
                          }}
                          autoFocus
                          className="text-base"
                        />
                      ) : (
                        <>
                          <p className="text-base">{doc.name}</p>
                          <p className="text-sm text-muted-foreground">
                            {doc.type}
                          </p>
                          <p className="text-xs text-muted-foreground">
                            {doc.date}
                          </p>
                        </>
                      )}
                    </CardTitle>
                  </CardHeader>

                  <CardContent className="flex gap-2 items-center">
                    <Button
                      variant="ghost"
                      size="icon"
                      onClick={() => window.open(doc.fileUrl, "_blank")}
                    >
                      <Eye size={16} />
                    </Button>

                    <Button
                      variant="ghost"
                      size="icon"
                      onClick={() => setEditingId(doc.id)}
                    >
                      <Pencil size={16} />
                    </Button>

                    <Button
                      variant="ghost"
                      size="icon"
                      onClick={() => reuploadRefs.current[doc.id]?.click()}
                    >
                      <Upload size={16} />
                    </Button>
                    <input
                      type="file"
                      ref={(ref) => {
                        reuploadRefs.current[doc.id] = ref;
                      }}
                      onChange={(e) => handleReupload(e, doc.id)}
                      className="hidden"
                    />

                    <Button
                      variant="destructive"
                      size="icon"
                      onClick={() => handleDelete(doc.id)}
                    >
                      <Trash2 size={16} />
                    </Button>
                  </CardContent>
                </div>
              </Card>
            ))}
          </div>
        )}
      </ScrollArea>
>>>>>>> 32434ead
    </div>
  );
};

export default DataVault;<|MERGE_RESOLUTION|>--- conflicted
+++ resolved
@@ -1,6 +1,15 @@
 import React, { useRef, useState } from "react";
 import { Card, CardHeader, CardTitle, CardContent } from "@/components/ui/card";
 import { Button } from "@/components/ui/button";
+import {
+  Trash2,
+  FileText,
+  Eye,
+  Upload,
+  Pencil,
+  Search,
+  ArrowLeft,
+} from "lucide-react";
 import {
   Trash2,
   FileText,
@@ -21,10 +30,7 @@
   DialogFooter,
 } from "@/components/ui/dialog";
 import { useNavigate } from "react-router-dom";
-<<<<<<< HEAD
 import * as yup from "yup";
-=======
->>>>>>> 32434ead
 
 interface Document {
   id: number;
@@ -120,7 +126,6 @@
       doc.date.toLowerCase().includes(searchTerm.toLowerCase())
   );
 
-<<<<<<< HEAD
   const renderDocumentList = (docs: Document[]) => (
     <div className="space-y-4">
       {docs.length === 0 ? (
@@ -208,24 +213,6 @@
             className="mr-4"
           >
             <ArrowLeft size={20} />
-=======
-  const navigate = useNavigate();
-
-  return (
-    <div className="h-[calc(100dvh-110px)] flex flex-col space-y-6 overflow-hidden">
-      <div className="flex justify-between items-end">
-        <div>
-          <h2 className="text-2xl font-semibold">
-            <Button variant="ghost" size="sm" onClick={() => navigate("/home")} className="mr-4">
-              <ArrowLeft size={20} />
-            </Button>
-            Data Vault
-          </h2>
-        </div>
-        <Dialog open={dialogOpen} onOpenChange={setDialogOpen}>
-          <Button variant="outline" onClick={() => setDialogOpen(true)}>
-            <Upload className="mr-2 h-4 w-4" /> Add Document
->>>>>>> 32434ead
           </Button>
           Data Vault
         </h2>
@@ -293,7 +280,6 @@
         />
       </div>
 
-<<<<<<< HEAD
       <Card className="flex-1 bg-transparent">
         <CardHeader>
           <CardTitle>Documents ({filteredDocuments.length})</CardTitle>
@@ -304,97 +290,6 @@
           </ScrollArea>
         </CardContent>
       </Card>
-=======
-      <ScrollArea className="flex-1 pr-4">
-        {filteredDocuments.length === 0 ? (
-          <div className="text-center py-10 text-muted-foreground">
-            No documents found.
-          </div>
-        ) : (
-          <div className="grid gap-4 grid-cols-1">
-            {filteredDocuments.map((doc) => (
-              <Card key={doc.id}>
-                <div className="flex justify-between items-start">
-                  <CardHeader className="flex w-[90%] space-x-2">
-                    <FileText className="h-6 w-6 text-primary mt-1" />
-                    <CardTitle className="space-y-1">
-                      {editingId === doc.id ? (
-                        <Input
-                          defaultValue={doc.name}
-                          onBlur={(e) => handleRename(doc.id, e.target.value)}
-                          onKeyDown={(e) => {
-                            if (e.key === "Enter") {
-                              handleRename(
-                                doc.id,
-                                (e.target as HTMLInputElement).value
-                              );
-                            }
-                          }}
-                          autoFocus
-                          className="text-base"
-                        />
-                      ) : (
-                        <>
-                          <p className="text-base">{doc.name}</p>
-                          <p className="text-sm text-muted-foreground">
-                            {doc.type}
-                          </p>
-                          <p className="text-xs text-muted-foreground">
-                            {doc.date}
-                          </p>
-                        </>
-                      )}
-                    </CardTitle>
-                  </CardHeader>
-
-                  <CardContent className="flex gap-2 items-center">
-                    <Button
-                      variant="ghost"
-                      size="icon"
-                      onClick={() => window.open(doc.fileUrl, "_blank")}
-                    >
-                      <Eye size={16} />
-                    </Button>
-
-                    <Button
-                      variant="ghost"
-                      size="icon"
-                      onClick={() => setEditingId(doc.id)}
-                    >
-                      <Pencil size={16} />
-                    </Button>
-
-                    <Button
-                      variant="ghost"
-                      size="icon"
-                      onClick={() => reuploadRefs.current[doc.id]?.click()}
-                    >
-                      <Upload size={16} />
-                    </Button>
-                    <input
-                      type="file"
-                      ref={(ref) => {
-                        reuploadRefs.current[doc.id] = ref;
-                      }}
-                      onChange={(e) => handleReupload(e, doc.id)}
-                      className="hidden"
-                    />
-
-                    <Button
-                      variant="destructive"
-                      size="icon"
-                      onClick={() => handleDelete(doc.id)}
-                    >
-                      <Trash2 size={16} />
-                    </Button>
-                  </CardContent>
-                </div>
-              </Card>
-            ))}
-          </div>
-        )}
-      </ScrollArea>
->>>>>>> 32434ead
     </div>
   );
 };
