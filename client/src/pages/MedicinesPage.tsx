--- conflicted
+++ resolved
@@ -5,10 +5,6 @@
 import { Input } from "@/components/ui/input";
 import { Tabs, TabsContent, TabsList, TabsTrigger } from "@/components/ui/tabs";
 import { PlusCircle, Edit, Trash2, Search, ArrowLeft } from "lucide-react";
-<<<<<<< HEAD
-=======
-
->>>>>>> 32434ead
 import {
   Dialog,
   DialogTrigger,
@@ -18,7 +14,6 @@
   DialogDescription,
   DialogFooter,
 } from "@/components/ui/dialog";
-<<<<<<< HEAD
 import {
   Popover,
   PopoverTrigger,
@@ -28,9 +23,6 @@
 import { format } from "date-fns";
 import { useNavigate } from "react-router-dom";
 import * as yup from "yup";
-=======
-import { useNavigate } from "react-router-dom";
->>>>>>> 32434ead
 
 interface Medication {
   name: string;
@@ -201,7 +193,6 @@
         </div>
       ) : (
         meds.map((med, idx) => (
-<<<<<<< HEAD
           <Card key={idx} className="p-4">
             <div className="flex justify-between items-start">
               <div>
@@ -220,30 +211,6 @@
                     End: {med.endDate}
                   </span>
                 </div>
-=======
-          <div
-            key={idx}
-            className="flex justify-between items-center border-b last:border-b-0 pb-3 last:pb-0"
-          >
-            <div className="flex-1">
-              <p className="font-medium text-lg">{med.name}</p>
-              <div className="grid grid-cols-1 sm:grid-cols-3 gap-1 mt-1">
-                <p className="text-sm text-muted-foreground">
-                  <span className="font-medium">Dosage:</span> {med.dosage}
-                </p>
-                <p className="text-sm text-muted-foreground">
-                  <span className="font-medium">Frequency:</span>{" "}
-                  {med.frequency}
-                </p>
-              </div>
-              <div className="grid grid-cols-1 sm:grid-cols-3 gap-1 mt-1">
-                <p className="text-sm text-muted-foreground">
-                  <span className="font-medium">Start Date:</span> 12/03/2025
-                </p>
-                <p className="text-sm text-muted-foreground">
-                  <span className="font-medium">End Date:</span> 15/04/2025
-                </p>
->>>>>>> 32434ead
               </div>
               <div className="flex space-x-2">
                 {isActive && (
@@ -272,16 +239,12 @@
 
   const navigate = useNavigate();
 
+  const navigate = useNavigate();
+
   return (
     <div className="h-[calc(100dvh-110px)] flex flex-col space-y-6 overflow-hidden">
-<<<<<<< HEAD
       <div className="flex justify-between items-center">
         <h2 className="text-2xl font-semibold flex items-center">
-=======
-      {/* Header & Add Button */}
-      <div className="flex justify-between">
-        <h2 className="text-2xl font-semibold">
->>>>>>> 32434ead
           <Button
             variant="ghost"
             size="sm"
@@ -474,6 +437,7 @@
         </TabsList>
         <TabsContent value="active" className="flex-1 mt-4 overflow-hidden">
           <Card className="flex flex-col h-full bg-transparent">
+          <Card className="flex flex-col h-full bg-transparent">
             <CardHeader>
               <CardTitle>Active Medications</CardTitle>
             </CardHeader>
@@ -485,6 +449,7 @@
           </Card>
         </TabsContent>
         <TabsContent value="past" className="flex-1 mt-4 overflow-hidden">
+          <Card className="flex flex-col h-full bg-transparent">
           <Card className="flex flex-col h-full bg-transparent">
             <CardHeader>
               <CardTitle>Past Medications</CardTitle>
